require 'spec_helper'

describe 'datasift-stats::default' do

  describe package('influxdb') do
    it { should be_installed }
  end

  describe user('influxdb') do
    it { should exist }
  end

  describe service('influxdb') do
    it { should be_running.under('supervisor') }
  end

  [2003, 8083, 8086, 8090].each do |port|
    describe port(port) do
      it { should be_listening }
    end
  end

  describe user('statsd') do
    it { should exist }
  end

  describe service('statsd') do
    it { should be_running.under('supervisor') }
  end

  describe port(8125) do
    it { should be_listening }
  end

  describe user('grafana') do
    it { should exist }
  end

  describe service('grafana') do
    it { should be_running.under('supervisor') }
  end

  describe port(3000) do
    it { should be_listening }
  end

  describe file('/var/lib/grafana/grafana.db') do
    it { should be_file }
    its(:md5sum) { should eq '970175db812f0014c22e6762045bb186' }
    it { should be_owned_by 'grafana' }
    it { should be_grouped_into 'grafana' }
    it { should be_readable }
    it { should be_writable.by('owner') }
  end

end

describe 'datasift-kafka::default' do

  describe package('tar') do
    it { should be_installed }
  end

  describe user('kafka') do
    it { should exist }
  end

  describe service('zookeeper') do
    it { should be_running.under('supervisor') }
  end

  describe service('kafka') do
    it { should be_running.under('supervisor') }
  end

  describe file('/opt/kafka/libs/kafka-statsd-metrics2-0.3.0.jar') do
    it { should be_file }
    it { should be_owned_by 'kafka' }
    it { should be_grouped_into 'kafka' }
    it { should be_readable }
  end

  describe file('/opt/kafka/config/server.properties') do
    its(:content) do
      should match( \
        /kafka.metrics.reporters=com.airbnb.kafka.KafkaStatsdMetricsReporter/)
    end
    its(:content) do
      should match(/external.kafka.statsd.reporter.enabled=true/)
    end
    its(:content) do
      should match(/external.kafka.statsd.tag.enabled=false/)
    end
    its(:content) do
      should match(/external.kafka.statsd.metrics.prefix=connector/)
    end
  end
end

describe 'datasift-writer::default' do

  describe package('datasift-writer') do
    it { should be_installed }
  end

  describe user('writer') do
    it { should exist }
  end

  describe file('/etc/datasift/datasift-writer/writer.json') do
    it { should be_owned_by 'writer' }
    # TODO: find a way to check the md5sum after attribute injection
    # its(:md5sum) { should eq '71894fc93e907e0ba1171f3497d1baa9' }
  end

  describe service('datasift-writer') do
    it { should be_running.under('supervisor') }
  end

  describe command('yum info datasift-writer | '\
                   "grep \"Repo        : installed\"") do
    its(:exit_status) { should eq 0 }
  end

end

describe 'gnip-reader::default' do

  describe package('gnip-reader') do
    it { should be_installed }
  end

  describe user('reader') do
    it { should exist }
  end

  describe file('/etc/datasift/gnip-reader/reader.json') do
    it { should be_owned_by 'reader' }
    # TODO: find a way to check the md5sum after attribute injection
    # its(:md5sum) { should eq 'c30857f2dab6edd3b147ad45a6a9b563' }
  end

  describe service('gnip-reader') do
    it { should be_running.under('supervisor') }
  end

  describe command('yum info gnip-reader | '\
                   "grep \"Repo        : installed\"") do
    its(:exit_status) { should eq 0 }
  end

end
<<<<<<< HEAD

describe 'twitterapi-reader::default' do

  describe package('twitterapi-reader') do
    it { should be_installed }
  end

  describe user('reader') do
    it { should exist }
  end

  describe file('/etc/datasift/twitterapi-reader/reader.json') do
    it { should be_owned_by 'reader' }
    # TODO: find a way to check the md5sum after attribute injection
  end

  describe service('twitterapi-reader') do
    it { should be_running.under('supervisor') }
  end

  describe command('yum info twitterapi-reader | '\
                   "grep \"Repo        : installed\"") do
    its(:exit_status) { should eq 0 }
  end

end

describe 'historics-reader::default' do

  describe package('historics-reader') do
    it { should be_installed }
  end

  describe user('historicsreader') do
    it { should exist }
  end

  describe file('/etc/datasift/historics-reader/reader.json') do
    it { should be_owned_by 'historicsreader' }
    its(:md5sum) { should eq 'cee5e0e34249e0ee617daf3b734fc4b1' }
  end

end
=======
##
# describe 'historics-reader::default' do
#
#  describe package('historics-reader') do
#    it { should be_installed }
#  end
#
#  describe user('historicsreader') do
#    it { should exist }
#  end
#
#  describe file('/etc/datasift/historics-reader/reader.json') do
#    it { should be_owned_by 'historicsreader' }
#    its(:md5sum) { should eq 'cee5e0e34249e0ee617daf3b734fc4b1' }
#  end
#
# end
>>>>>>> e310fed1

describe 'historics-api::default' do

  describe package('nodejs') do
    it { should be_installed }
  end

  describe user('historicsapi') do
    it { should exist }
  end

  describe file('/usr/lib/datasift/historics-api/config.js') do
    it { should be_owned_by 'historicsapi' }
    its(:md5sum) { should eq '3a5e37ad317a5ad0ddc3abc2f9ab3f6b' }
  end

  describe service('historics-api') do
    it { should be_running.under('supervisor') }
  end

  describe file('/usr/lib/datasift/historics-api/server.js') do
    it { should exist }
  end

  describe file('/usr/lib/datasift/historics-api/lib/jobs.js') do
    it { should exist }
  end

  describe file('/usr/lib/datasift/historics-api/lib/utils.js') do
    it { should exist }
  end

  describe file('/usr/lib/datasift/historics-api/controllers/historics.js') do
    it { should exist }
  end

  describe file('/usr/lib/datasift/historics-api/db.sqlite') do
    it { should exist }
  end

end

describe 'webapp::default' do

  describe package('nodejs') do
    it { should be_installed }
  end

  describe file('/etc/nginx/nginx_datasift.conf') do
    it { should be_file }
    it { should be_mode 644 }
    it { should be_owned_by 'root' }
    it { should be_grouped_into 'root' }
    its(:content) { should match(/daemon off;/) }
  end

  describe service('nginx') do
    it { should be_running.under('supervisor') }
  end

end<|MERGE_RESOLUTION|>--- conflicted
+++ resolved
@@ -150,7 +150,6 @@
   end
 
 end
-<<<<<<< HEAD
 
 describe 'twitterapi-reader::default' do
 
@@ -167,9 +166,7 @@
     # TODO: find a way to check the md5sum after attribute injection
   end
 
-  describe service('twitterapi-reader') do
-    it { should be_running.under('supervisor') }
-  end
+  # This service is stopped by default. So no running test.
 
   describe command('yum info twitterapi-reader | '\
                    "grep \"Repo        : installed\"") do
@@ -178,6 +175,8 @@
 
 end
 
+
+=begin
 describe 'historics-reader::default' do
 
   describe package('historics-reader') do
@@ -194,25 +193,8 @@
   end
 
 end
-=======
-##
-# describe 'historics-reader::default' do
-#
-#  describe package('historics-reader') do
-#    it { should be_installed }
-#  end
-#
-#  describe user('historicsreader') do
-#    it { should exist }
-#  end
-#
-#  describe file('/etc/datasift/historics-reader/reader.json') do
-#    it { should be_owned_by 'historicsreader' }
-#    its(:md5sum) { should eq 'cee5e0e34249e0ee617daf3b734fc4b1' }
-#  end
-#
-# end
->>>>>>> e310fed1
+=end
+
 
 describe 'historics-api::default' do
 
